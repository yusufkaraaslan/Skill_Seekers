#!/usr/bin/env python3
"""
GitHub Repository to Claude Skill Converter (Tasks C1.1-C1.12)

Converts GitHub repositories into Claude AI skills by extracting:
- README and documentation
- Code structure and signatures
- GitHub Issues, Changelog, and Releases
- Usage examples from tests

Usage:
    skill-seekers github --repo facebook/react
    skill-seekers github --config configs/react_github.json
    skill-seekers github --repo owner/repo --token $GITHUB_TOKEN
"""

import os
import sys
import json
import re
import argparse
import logging
from pathlib import Path
from typing import Dict, List, Optional, Any
from datetime import datetime

try:
    from github import Github, GithubException, Repository
    from github.GithubException import RateLimitExceededException
except ImportError:
    print("Error: PyGithub not installed. Run: pip install PyGithub")
    sys.exit(1)

# Configure logging FIRST (before using logger)
logging.basicConfig(
    level=logging.INFO,
    format='%(asctime)s - %(levelname)s - %(message)s'
)
logger = logging.getLogger(__name__)

# Import code analyzer for deep code analysis
try:
    from .code_analyzer import CodeAnalyzer
    CODE_ANALYZER_AVAILABLE = True
except ImportError:
    CODE_ANALYZER_AVAILABLE = False
    logger.warning("Code analyzer not available - deep analysis disabled")

<<<<<<< HEAD
# Configure logging
logging.basicConfig(
    level=logging.INFO,
    format='%(asctime)s - %(levelname)s - %(message)s'
)
logger = logging.getLogger(__name__)

# Directories to exclude from local repository analysis
EXCLUDED_DIRS = {
    'venv', 'env', '.venv', '.env',  # Virtual environments
    'node_modules', '__pycache__', '.pytest_cache',  # Dependencies and caches
    '.git', '.svn', '.hg',  # Version control
    'build', 'dist', '*.egg-info',  # Build artifacts
    'htmlcov', '.coverage',  # Coverage reports
    '.tox', '.nox',  # Testing environments
    '.mypy_cache', '.ruff_cache',  # Linter caches
}

=======
>>>>>>> 6e68531f

class GitHubScraper:
    """
    GitHub Repository Scraper (C1.1-C1.9)

    Extracts repository information for skill generation:
    - Repository structure
    - README files
    - Code comments and docstrings
    - Programming language detection
    - Function/class signatures
    - Test examples
    - GitHub Issues
    - CHANGELOG
    - Releases
    """

    def __init__(self, config: Dict[str, Any], local_repo_path: Optional[str] = None):
        """Initialize GitHub scraper with configuration."""
        self.config = config
        self.repo_name = config['repo']
        self.name = config.get('name', self.repo_name.split('/')[-1])
        self.description = config.get('description', f'Skill for {self.repo_name}')

        # Local repository path (optional - enables unlimited analysis)
        self.local_repo_path = local_repo_path or config.get('local_repo_path')
        if self.local_repo_path:
            self.local_repo_path = os.path.expanduser(self.local_repo_path)
            logger.info(f"Local repository mode enabled: {self.local_repo_path}")

        # GitHub client setup (C1.1)
        token = self._get_token()
        self.github = Github(token) if token else Github()
        self.repo: Optional[Repository.Repository] = None

        # Options
        self.include_issues = config.get('include_issues', True)
        self.max_issues = config.get('max_issues', 100)
        self.include_changelog = config.get('include_changelog', True)
        self.include_releases = config.get('include_releases', True)
        self.include_code = config.get('include_code', False)
        self.code_analysis_depth = config.get('code_analysis_depth', 'surface')  # 'surface', 'deep', 'full'
        self.file_patterns = config.get('file_patterns', [])

        # Initialize code analyzer if deep analysis requested
        self.code_analyzer = None
        if self.code_analysis_depth != 'surface' and CODE_ANALYZER_AVAILABLE:
            self.code_analyzer = CodeAnalyzer(depth=self.code_analysis_depth)
            logger.info(f"Code analysis depth: {self.code_analysis_depth}")

        # Output paths
        self.skill_dir = f"output/{self.name}"
        self.data_file = f"output/{self.name}_github_data.json"

        # Extracted data storage
        self.extracted_data = {
            'repo_info': {},
            'readme': '',
            'file_tree': [],
            'languages': {},
            'signatures': [],
            'test_examples': [],
            'issues': [],
            'changelog': '',
            'releases': []
        }

    def _get_token(self) -> Optional[str]:
        """
        Get GitHub token from env var or config (both options supported).
        Priority: GITHUB_TOKEN env var > config file > None
        """
        # Try environment variable first (recommended)
        token = os.getenv('GITHUB_TOKEN')
        if token:
            logger.info("Using GitHub token from GITHUB_TOKEN environment variable")
            return token

        # Fall back to config file
        token = self.config.get('github_token')
        if token:
            logger.warning("Using GitHub token from config file (less secure)")
            return token

        logger.warning("No GitHub token provided - using unauthenticated access (lower rate limits)")
        return None

    def scrape(self) -> Dict[str, Any]:
        """
        Main scraping entry point.
        Executes all C1 tasks in sequence.
        """
        try:
            logger.info(f"Starting GitHub scrape for: {self.repo_name}")

            # C1.1: Fetch repository
            self._fetch_repository()

            # C1.2: Extract README
            self._extract_readme()

            # C1.3-C1.6: Extract code structure
            self._extract_code_structure()

            # C1.7: Extract Issues
            if self.include_issues:
                self._extract_issues()

            # C1.8: Extract CHANGELOG
            if self.include_changelog:
                self._extract_changelog()

            # C1.9: Extract Releases
            if self.include_releases:
                self._extract_releases()

            # Save extracted data
            self._save_data()

            logger.info(f"✅ Scraping complete! Data saved to: {self.data_file}")
            return self.extracted_data

        except RateLimitExceededException:
            logger.error("GitHub API rate limit exceeded. Please wait or use authentication token.")
            raise
        except GithubException as e:
            logger.error(f"GitHub API error: {e}")
            raise
        except Exception as e:
            logger.error(f"Unexpected error during scraping: {e}")
            raise

    def _fetch_repository(self):
        """C1.1: Fetch repository structure using GitHub API."""
        logger.info(f"Fetching repository: {self.repo_name}")

        try:
            self.repo = self.github.get_repo(self.repo_name)

            # Extract basic repo info
            self.extracted_data['repo_info'] = {
                'name': self.repo.name,
                'full_name': self.repo.full_name,
                'description': self.repo.description,
                'url': self.repo.html_url,
                'homepage': self.repo.homepage,
                'stars': self.repo.stargazers_count,
                'forks': self.repo.forks_count,
                'open_issues': self.repo.open_issues_count,
                'default_branch': self.repo.default_branch,
                'created_at': self.repo.created_at.isoformat() if self.repo.created_at else None,
                'updated_at': self.repo.updated_at.isoformat() if self.repo.updated_at else None,
                'language': self.repo.language,
                'license': self.repo.license.name if self.repo.license else None,
                'topics': self.repo.get_topics()
            }

            logger.info(f"Repository fetched: {self.repo.full_name} ({self.repo.stargazers_count} stars)")

        except GithubException as e:
            if e.status == 404:
                raise ValueError(f"Repository not found: {self.repo_name}")
            raise

    def _extract_readme(self):
        """C1.2: Extract README.md files."""
        logger.info("Extracting README...")

        # Try common README locations
        readme_files = ['README.md', 'README.rst', 'README.txt', 'README',
                       'docs/README.md', '.github/README.md']

        for readme_path in readme_files:
            try:
                content = self.repo.get_contents(readme_path)
                if content:
                    self.extracted_data['readme'] = content.decoded_content.decode('utf-8')
                    logger.info(f"README found: {readme_path}")
                    return
            except GithubException:
                continue

        logger.warning("No README found in repository")

    def _extract_code_structure(self):
        """
        C1.3-C1.6: Extract code structure, languages, signatures, and test examples.
        Surface layer only - no full implementation code.
        """
        logger.info("Extracting code structure...")

        # C1.4: Get language breakdown
        self._extract_languages()

        # Get file tree
        self._extract_file_tree()

        # Extract signatures and test examples
        if self.include_code:
            self._extract_signatures_and_tests()

    def _extract_languages(self):
        """C1.4: Detect programming languages in repository."""
        logger.info("Detecting programming languages...")

        try:
            languages = self.repo.get_languages()
            total_bytes = sum(languages.values())

            self.extracted_data['languages'] = {
                lang: {
                    'bytes': bytes_count,
                    'percentage': round((bytes_count / total_bytes) * 100, 2) if total_bytes > 0 else 0
                }
                for lang, bytes_count in languages.items()
            }

            logger.info(f"Languages detected: {', '.join(languages.keys())}")

        except GithubException as e:
            logger.warning(f"Could not fetch languages: {e}")

    def should_exclude_dir(self, dir_name: str) -> bool:
        """Check if directory should be excluded from analysis."""
        return dir_name in EXCLUDED_DIRS or dir_name.startswith('.')

    def _extract_file_tree(self):
        """Extract repository file tree structure (dual-mode: GitHub API or local filesystem)."""
        logger.info("Building file tree...")

        if self.local_repo_path:
            # Local filesystem mode - unlimited files
            self._extract_file_tree_local()
        else:
            # GitHub API mode - limited by API rate limits
            self._extract_file_tree_github()

    def _extract_file_tree_local(self):
        """Extract file tree from local filesystem (unlimited files)."""
        if not os.path.exists(self.local_repo_path):
            logger.error(f"Local repository path not found: {self.local_repo_path}")
            return

        file_tree = []
        for root, dirs, files in os.walk(self.local_repo_path):
            # Exclude directories in-place to prevent os.walk from descending into them
            dirs[:] = [d for d in dirs if not self.should_exclude_dir(d)]

            # Calculate relative path from repo root
            rel_root = os.path.relpath(root, self.local_repo_path)
            if rel_root == '.':
                rel_root = ''

            # Add directories
            for dir_name in dirs:
                dir_path = os.path.join(rel_root, dir_name) if rel_root else dir_name
                file_tree.append({
                    'path': dir_path,
                    'type': 'dir',
                    'size': None
                })

            # Add files
            for file_name in files:
                file_path = os.path.join(rel_root, file_name) if rel_root else file_name
                full_path = os.path.join(root, file_name)
                try:
                    file_size = os.path.getsize(full_path)
                except OSError:
                    file_size = None

                file_tree.append({
                    'path': file_path,
                    'type': 'file',
                    'size': file_size
                })

        self.extracted_data['file_tree'] = file_tree
        logger.info(f"File tree built (local mode): {len(file_tree)} items")

    def _extract_file_tree_github(self):
        """Extract file tree from GitHub API (rate-limited)."""
        try:
            contents = self.repo.get_contents("")
            file_tree = []

            while contents:
                file_content = contents.pop(0)

                file_info = {
                    'path': file_content.path,
                    'type': file_content.type,
                    'size': file_content.size if file_content.type == 'file' else None
                }
                file_tree.append(file_info)

                if file_content.type == "dir":
                    contents.extend(self.repo.get_contents(file_content.path))

            self.extracted_data['file_tree'] = file_tree
            logger.info(f"File tree built (GitHub API mode): {len(file_tree)} items")

        except GithubException as e:
            logger.warning(f"Could not build file tree: {e}")

    def _extract_signatures_and_tests(self):
        """
        C1.3, C1.5, C1.6: Extract signatures, docstrings, and test examples.

        Extraction depth depends on code_analysis_depth setting:
        - surface: File tree only (minimal)
        - deep: Parse files for signatures, parameters, types
        - full: Complete AST analysis (future enhancement)
        """
        if self.code_analysis_depth == 'surface':
            logger.info("Code extraction: Surface level (file tree only)")
            return

        if not self.code_analyzer:
            logger.warning("Code analyzer not available - skipping deep analysis")
            return

        logger.info(f"Extracting code signatures ({self.code_analysis_depth} analysis)...")

        # Get primary language for the repository
        languages = self.extracted_data.get('languages', {})
        if not languages:
            logger.warning("No languages detected - skipping code analysis")
            return

        # Determine primary language
        primary_language = max(languages.items(), key=lambda x: x[1]['bytes'])[0]
        logger.info(f"Primary language: {primary_language}")

        # Determine file extensions to analyze
        extension_map = {
            'Python': ['.py'],
            'JavaScript': ['.js', '.jsx'],
            'TypeScript': ['.ts', '.tsx'],
            'C': ['.c', '.h'],
            'C++': ['.cpp', '.hpp', '.cc', '.hh', '.cxx']
        }

        extensions = extension_map.get(primary_language, [])
        if not extensions:
            logger.warning(f"No file extensions mapped for {primary_language}")
            return

        # Analyze files matching patterns and extensions
        analyzed_files = []
        file_tree = self.extracted_data.get('file_tree', [])

        for file_info in file_tree:
            file_path = file_info['path']

            # Check if file matches extension
            if not any(file_path.endswith(ext) for ext in extensions):
                continue

            # Check if file matches patterns (if specified)
            if self.file_patterns:
                import fnmatch
                if not any(fnmatch.fnmatch(file_path, pattern) for pattern in self.file_patterns):
                    continue

            # Analyze this file
            try:
                # Read file content based on mode
                if self.local_repo_path:
                    # Local mode - read from filesystem
                    full_path = os.path.join(self.local_repo_path, file_path)
                    with open(full_path, 'r', encoding='utf-8') as f:
                        content = f.read()
                else:
                    # GitHub API mode - fetch from API
                    file_content = self.repo.get_contents(file_path)
                    content = file_content.decoded_content.decode('utf-8')

                analysis_result = self.code_analyzer.analyze_file(
                    file_path,
                    content,
                    primary_language
                )

                if analysis_result and (analysis_result.get('classes') or analysis_result.get('functions')):
                    analyzed_files.append({
                        'file': file_path,
                        'language': primary_language,
                        **analysis_result
                    })

                    logger.debug(f"Analyzed {file_path}: "
                               f"{len(analysis_result.get('classes', []))} classes, "
                               f"{len(analysis_result.get('functions', []))} functions")

            except Exception as e:
                logger.debug(f"Could not analyze {file_path}: {e}")
                continue

            # Limit number of files analyzed to avoid rate limits (GitHub API mode only)
            if not self.local_repo_path and len(analyzed_files) >= 50:
                logger.info(f"Reached analysis limit (50 files, GitHub API mode)")
                break

        self.extracted_data['code_analysis'] = {
            'depth': self.code_analysis_depth,
            'language': primary_language,
            'files_analyzed': len(analyzed_files),
            'files': analyzed_files
        }

        # Calculate totals
        total_classes = sum(len(f.get('classes', [])) for f in analyzed_files)
        total_functions = sum(len(f.get('functions', [])) for f in analyzed_files)

        logger.info(f"Code analysis complete: {len(analyzed_files)} files, "
                   f"{total_classes} classes, {total_functions} functions")

    def _extract_issues(self):
        """C1.7: Extract GitHub Issues (open/closed, labels, milestones)."""
        logger.info(f"Extracting GitHub Issues (max {self.max_issues})...")

        try:
            # Fetch recent issues (open + closed)
            issues = self.repo.get_issues(state='all', sort='updated', direction='desc')

            issue_list = []
            for issue in issues[:self.max_issues]:
                # Skip pull requests (they appear in issues)
                if issue.pull_request:
                    continue

                issue_data = {
                    'number': issue.number,
                    'title': issue.title,
                    'state': issue.state,
                    'labels': [label.name for label in issue.labels],
                    'milestone': issue.milestone.title if issue.milestone else None,
                    'created_at': issue.created_at.isoformat() if issue.created_at else None,
                    'updated_at': issue.updated_at.isoformat() if issue.updated_at else None,
                    'closed_at': issue.closed_at.isoformat() if issue.closed_at else None,
                    'url': issue.html_url,
                    'body': issue.body[:500] if issue.body else None  # First 500 chars
                }
                issue_list.append(issue_data)

            self.extracted_data['issues'] = issue_list
            logger.info(f"Extracted {len(issue_list)} issues")

        except GithubException as e:
            logger.warning(f"Could not fetch issues: {e}")

    def _extract_changelog(self):
        """C1.8: Extract CHANGELOG.md and release notes."""
        logger.info("Extracting CHANGELOG...")

        # Try common changelog locations
        changelog_files = ['CHANGELOG.md', 'CHANGES.md', 'HISTORY.md',
                          'CHANGELOG.rst', 'CHANGELOG.txt', 'CHANGELOG',
                          'docs/CHANGELOG.md', '.github/CHANGELOG.md']

        for changelog_path in changelog_files:
            try:
                content = self.repo.get_contents(changelog_path)
                if content:
                    self.extracted_data['changelog'] = content.decoded_content.decode('utf-8')
                    logger.info(f"CHANGELOG found: {changelog_path}")
                    return
            except GithubException:
                continue

        logger.warning("No CHANGELOG found in repository")

    def _extract_releases(self):
        """C1.9: Extract GitHub Releases with version history."""
        logger.info("Extracting GitHub Releases...")

        try:
            releases = self.repo.get_releases()

            release_list = []
            for release in releases:
                release_data = {
                    'tag_name': release.tag_name,
                    'name': release.title,
                    'body': release.body,
                    'draft': release.draft,
                    'prerelease': release.prerelease,
                    'created_at': release.created_at.isoformat() if release.created_at else None,
                    'published_at': release.published_at.isoformat() if release.published_at else None,
                    'url': release.html_url,
                    'tarball_url': release.tarball_url,
                    'zipball_url': release.zipball_url
                }
                release_list.append(release_data)

            self.extracted_data['releases'] = release_list
            logger.info(f"Extracted {len(release_list)} releases")

        except GithubException as e:
            logger.warning(f"Could not fetch releases: {e}")

    def _save_data(self):
        """Save extracted data to JSON file."""
        os.makedirs('output', exist_ok=True)

        with open(self.data_file, 'w', encoding='utf-8') as f:
            json.dump(self.extracted_data, f, indent=2, ensure_ascii=False)

        logger.info(f"Data saved to: {self.data_file}")


class GitHubToSkillConverter:
    """
    Convert extracted GitHub data to Claude skill format (C1.10).
    """

    def __init__(self, config: Dict[str, Any]):
        """Initialize converter with configuration."""
        self.config = config
        self.name = config.get('name', config['repo'].split('/')[-1])
        self.description = config.get('description', f'Skill for {config["repo"]}')

        # Paths
        self.data_file = f"output/{self.name}_github_data.json"
        self.skill_dir = f"output/{self.name}"

        # Load extracted data
        self.data = self._load_data()

    def _load_data(self) -> Dict[str, Any]:
        """Load extracted GitHub data from JSON."""
        if not os.path.exists(self.data_file):
            raise FileNotFoundError(f"Data file not found: {self.data_file}")

        with open(self.data_file, 'r', encoding='utf-8') as f:
            return json.load(f)

    def build_skill(self):
        """Build complete skill structure."""
        logger.info(f"Building skill for: {self.name}")

        # Create directories
        os.makedirs(self.skill_dir, exist_ok=True)
        os.makedirs(f"{self.skill_dir}/references", exist_ok=True)
        os.makedirs(f"{self.skill_dir}/scripts", exist_ok=True)
        os.makedirs(f"{self.skill_dir}/assets", exist_ok=True)

        # Generate SKILL.md
        self._generate_skill_md()

        # Generate reference files
        self._generate_references()

        logger.info(f"✅ Skill built successfully: {self.skill_dir}/")

    def _generate_skill_md(self):
        """Generate main SKILL.md file."""
        repo_info = self.data.get('repo_info', {})

        # Generate skill name (lowercase, hyphens only, max 64 chars)
        skill_name = self.name.lower().replace('_', '-').replace(' ', '-')[:64]

        # Truncate description to 1024 chars if needed
        desc = self.description[:1024] if len(self.description) > 1024 else self.description

        skill_content = f"""---
name: {skill_name}
description: {desc}
---

# {repo_info.get('name', self.name)}

{self.description}

## Description

{repo_info.get('description', 'GitHub repository skill')}

**Repository:** [{repo_info.get('full_name', 'N/A')}]({repo_info.get('url', '#')})
**Language:** {repo_info.get('language', 'N/A')}
**Stars:** {repo_info.get('stars', 0):,}
**License:** {repo_info.get('license', 'N/A')}

## When to Use This Skill

Use this skill when you need to:
- Understand how to use {self.name}
- Look up API documentation
- Find usage examples
- Check for known issues or recent changes
- Review release history

## Quick Reference

### Repository Info
- **Homepage:** {repo_info.get('homepage', 'N/A')}
- **Topics:** {', '.join(repo_info.get('topics', []))}
- **Open Issues:** {repo_info.get('open_issues', 0)}
- **Last Updated:** {repo_info.get('updated_at', 'N/A')[:10]}

### Languages
{self._format_languages()}

### Recent Releases
{self._format_recent_releases()}

## Available References

- `references/README.md` - Complete README documentation
- `references/CHANGELOG.md` - Version history and changes
- `references/issues.md` - Recent GitHub issues
- `references/releases.md` - Release notes
- `references/file_structure.md` - Repository structure

## Usage

See README.md for complete usage instructions and examples.

---

**Generated by Skill Seeker** | GitHub Repository Scraper
"""

        skill_path = f"{self.skill_dir}/SKILL.md"
        with open(skill_path, 'w', encoding='utf-8') as f:
            f.write(skill_content)

        logger.info(f"Generated: {skill_path}")

    def _format_languages(self) -> str:
        """Format language breakdown."""
        languages = self.data.get('languages', {})
        if not languages:
            return "No language data available"

        lines = []
        for lang, info in sorted(languages.items(), key=lambda x: x[1]['bytes'], reverse=True):
            lines.append(f"- **{lang}:** {info['percentage']:.1f}%")

        return '\n'.join(lines)

    def _format_recent_releases(self) -> str:
        """Format recent releases (top 3)."""
        releases = self.data.get('releases', [])
        if not releases:
            return "No releases available"

        lines = []
        for release in releases[:3]:
            lines.append(f"- **{release['tag_name']}** ({release['published_at'][:10]}): {release['name']}")

        return '\n'.join(lines)

    def _generate_references(self):
        """Generate all reference files."""
        # README
        if self.data.get('readme'):
            readme_path = f"{self.skill_dir}/references/README.md"
            with open(readme_path, 'w', encoding='utf-8') as f:
                f.write(self.data['readme'])
            logger.info(f"Generated: {readme_path}")

        # CHANGELOG
        if self.data.get('changelog'):
            changelog_path = f"{self.skill_dir}/references/CHANGELOG.md"
            with open(changelog_path, 'w', encoding='utf-8') as f:
                f.write(self.data['changelog'])
            logger.info(f"Generated: {changelog_path}")

        # Issues
        if self.data.get('issues'):
            self._generate_issues_reference()

        # Releases
        if self.data.get('releases'):
            self._generate_releases_reference()

        # File structure
        if self.data.get('file_tree'):
            self._generate_file_structure_reference()

    def _generate_issues_reference(self):
        """Generate issues.md reference file."""
        issues = self.data['issues']

        content = f"# GitHub Issues\n\nRecent issues from the repository ({len(issues)} total).\n\n"

        # Group by state
        open_issues = [i for i in issues if i['state'] == 'open']
        closed_issues = [i for i in issues if i['state'] == 'closed']

        content += f"## Open Issues ({len(open_issues)})\n\n"
        for issue in open_issues[:20]:
            labels = ', '.join(issue['labels']) if issue['labels'] else 'No labels'
            content += f"### #{issue['number']}: {issue['title']}\n"
            content += f"**Labels:** {labels} | **Created:** {issue['created_at'][:10]}\n"
            content += f"[View on GitHub]({issue['url']})\n\n"

        content += f"\n## Recently Closed Issues ({len(closed_issues)})\n\n"
        for issue in closed_issues[:10]:
            labels = ', '.join(issue['labels']) if issue['labels'] else 'No labels'
            content += f"### #{issue['number']}: {issue['title']}\n"
            content += f"**Labels:** {labels} | **Closed:** {issue['closed_at'][:10]}\n"
            content += f"[View on GitHub]({issue['url']})\n\n"

        issues_path = f"{self.skill_dir}/references/issues.md"
        with open(issues_path, 'w', encoding='utf-8') as f:
            f.write(content)
        logger.info(f"Generated: {issues_path}")

    def _generate_releases_reference(self):
        """Generate releases.md reference file."""
        releases = self.data['releases']

        content = f"# Releases\n\nVersion history for this repository ({len(releases)} releases).\n\n"

        for release in releases:
            content += f"## {release['tag_name']}: {release['name']}\n"
            content += f"**Published:** {release['published_at'][:10]}\n"
            if release['prerelease']:
                content += f"**Pre-release**\n"
            content += f"\n{release['body']}\n\n"
            content += f"[View on GitHub]({release['url']})\n\n---\n\n"

        releases_path = f"{self.skill_dir}/references/releases.md"
        with open(releases_path, 'w', encoding='utf-8') as f:
            f.write(content)
        logger.info(f"Generated: {releases_path}")

    def _generate_file_structure_reference(self):
        """Generate file_structure.md reference file."""
        file_tree = self.data['file_tree']

        content = f"# Repository File Structure\n\n"
        content += f"Total items: {len(file_tree)}\n\n"
        content += "```\n"

        # Build tree structure
        for item in file_tree:
            indent = "  " * item['path'].count('/')
            icon = "📁" if item['type'] == 'dir' else "📄"
            content += f"{indent}{icon} {os.path.basename(item['path'])}\n"

        content += "```\n"

        structure_path = f"{self.skill_dir}/references/file_structure.md"
        with open(structure_path, 'w', encoding='utf-8') as f:
            f.write(content)
        logger.info(f"Generated: {structure_path}")


def main():
    """C1.10: CLI tool entry point."""
    parser = argparse.ArgumentParser(
        description='GitHub Repository to Claude Skill Converter',
        formatter_class=argparse.RawDescriptionHelpFormatter,
        epilog="""
Examples:
  skill-seekers github --repo facebook/react
  skill-seekers github --config configs/react_github.json
  skill-seekers github --repo owner/repo --token $GITHUB_TOKEN
        """
    )

    parser.add_argument('--repo', help='GitHub repository (owner/repo)')
    parser.add_argument('--config', help='Path to config JSON file')
    parser.add_argument('--token', help='GitHub personal access token')
    parser.add_argument('--name', help='Skill name (default: repo name)')
    parser.add_argument('--description', help='Skill description')
    parser.add_argument('--no-issues', action='store_true', help='Skip GitHub issues')
    parser.add_argument('--no-changelog', action='store_true', help='Skip CHANGELOG')
    parser.add_argument('--no-releases', action='store_true', help='Skip releases')
    parser.add_argument('--max-issues', type=int, default=100, help='Max issues to fetch')
    parser.add_argument('--scrape-only', action='store_true', help='Only scrape, don\'t build skill')

    args = parser.parse_args()

    # Build config from args or file
    if args.config:
        with open(args.config, 'r') as f:
            config = json.load(f)
    elif args.repo:
        config = {
            'repo': args.repo,
            'name': args.name or args.repo.split('/')[-1],
            'description': args.description or f'GitHub repository skill for {args.repo}',
            'github_token': args.token,
            'include_issues': not args.no_issues,
            'include_changelog': not args.no_changelog,
            'include_releases': not args.no_releases,
            'max_issues': args.max_issues
        }
    else:
        parser.error('Either --repo or --config is required')

    try:
        # Phase 1: Scrape GitHub repository
        scraper = GitHubScraper(config)
        scraper.scrape()

        if args.scrape_only:
            logger.info("Scrape complete (--scrape-only mode)")
            return

        # Phase 2: Build skill
        converter = GitHubToSkillConverter(config)
        converter.build_skill()

        logger.info(f"\n✅ Success! Skill created at: output/{config.get('name', config['repo'].split('/')[-1])}/")
        logger.info(f"Next step: skill-seekers-package output/{config.get('name', config['repo'].split('/')[-1])}/")

    except Exception as e:
        logger.error(f"Error: {e}")
        sys.exit(1)


if __name__ == '__main__':
    main()<|MERGE_RESOLUTION|>--- conflicted
+++ resolved
@@ -45,14 +45,6 @@
 except ImportError:
     CODE_ANALYZER_AVAILABLE = False
     logger.warning("Code analyzer not available - deep analysis disabled")
-
-<<<<<<< HEAD
-# Configure logging
-logging.basicConfig(
-    level=logging.INFO,
-    format='%(asctime)s - %(levelname)s - %(message)s'
-)
-logger = logging.getLogger(__name__)
 
 # Directories to exclude from local repository analysis
 EXCLUDED_DIRS = {
@@ -65,8 +57,6 @@
     '.mypy_cache', '.ruff_cache',  # Linter caches
 }
 
-=======
->>>>>>> 6e68531f
 
 class GitHubScraper:
     """
