--- conflicted
+++ resolved
@@ -28,10 +28,6 @@
     in ~/.config/claude-code/mcp.json
 """
 
-<<<<<<< HEAD
-__version__ = "2.5.0"
-=======
 __version__ = "2.5.1"
->>>>>>> 3e36571b
 
 __all__ = ["agent_detector"]