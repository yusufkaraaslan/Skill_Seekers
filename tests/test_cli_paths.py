--- conflicted
+++ resolved
@@ -126,11 +126,7 @@
 
             # Should show version
             output = result.stdout + result.stderr
-<<<<<<< HEAD
-            self.assertIn('2.5.0', output)
-=======
             self.assertIn('2.5.1', output)
->>>>>>> 3e36571b
 
         except FileNotFoundError:
             # If skill-seekers is not installed, skip this test
