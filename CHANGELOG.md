--- conflicted
+++ resolved
@@ -17,8 +17,6 @@
 
 ---
 
-<<<<<<< HEAD
-=======
 ## [2.5.1] - 2025-12-30
 
 ### 🐛 Critical Bug Fix - PyPI Package Broken
@@ -47,7 +45,6 @@
 
 ---
 
->>>>>>> 3e36571b
 ## [2.5.0] - 2025-12-28
 
 ### 🚀 Multi-Platform Feature Parity - 4 LLM Platforms Supported
