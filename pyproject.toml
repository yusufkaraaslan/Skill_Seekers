[build-system]
requires = ["setuptools>=61.0", "wheel"]
build-backend = "setuptools.build_meta"

[project]
name = "skill-seekers"
<<<<<<< HEAD
version = "2.5.0"
=======
version = "2.5.1"
>>>>>>> 3e36571b
description = "Convert documentation websites, GitHub repositories, and PDFs into Claude AI skills"
readme = "README.md"
requires-python = ">=3.10"
license = {text = "MIT"}
authors = [
    {name = "Yusuf Karaaslan"}
]
keywords = [
    "claude",
    "ai",
    "documentation",
    "scraping",
    "skills",
    "llm",
    "mcp",
    "automation"
]
classifiers = [
    "Development Status :: 4 - Beta",
    "Intended Audience :: Developers",
    "License :: OSI Approved :: MIT License",
    "Operating System :: OS Independent",
    "Programming Language :: Python :: 3",
    "Programming Language :: Python :: 3.10",
    "Programming Language :: Python :: 3.11",
    "Programming Language :: Python :: 3.12",
    "Programming Language :: Python :: 3.13",
    "Topic :: Software Development :: Documentation",
    "Topic :: Software Development :: Libraries :: Python Modules",
    "Topic :: Text Processing :: Markup :: Markdown",
]

# Core dependencies
dependencies = [
    "requests>=2.32.5",
    "beautifulsoup4>=4.14.2",
    "PyGithub>=2.5.0",
    "GitPython>=3.1.40",
    "mcp>=1.25,<2",
    "httpx>=0.28.1",
    "httpx-sse>=0.4.3",
    "PyMuPDF>=1.24.14",
    "Pillow>=11.0.0",
    "pytesseract>=0.3.13",
    "pydantic>=2.12.3",
    "pydantic-settings>=2.11.0",
    "python-dotenv>=1.1.1",
    "jsonschema>=4.25.1",
    "click>=8.3.0",
    "Pygments>=2.19.2",
]

[project.optional-dependencies]
# Development dependencies
dev = [
    "pytest>=8.4.2",
    "pytest-asyncio>=0.24.0",
    "pytest-cov>=7.0.0",
    "coverage>=7.11.0",
]

# MCP server dependencies (included by default, but optional)
mcp = [
    "mcp>=1.25,<2",
    "httpx>=0.28.1",
    "httpx-sse>=0.4.3",
    "uvicorn>=0.38.0",
    "starlette>=0.48.0",
    "sse-starlette>=3.0.2",
]

# LLM platform-specific dependencies
# Google Gemini support
gemini = [
    "google-generativeai>=0.8.0",
]

# OpenAI ChatGPT support
openai = [
    "openai>=1.0.0",
]

# All LLM platforms combined
all-llms = [
    "google-generativeai>=0.8.0",
    "openai>=1.0.0",
]

# All optional dependencies combined
all = [
    "pytest>=8.4.2",
    "pytest-asyncio>=0.24.0",
    "pytest-cov>=7.0.0",
    "coverage>=7.11.0",
    "mcp>=1.25,<2",
    "httpx>=0.28.1",
    "httpx-sse>=0.4.3",
    "uvicorn>=0.38.0",
    "starlette>=0.48.0",
    "sse-starlette>=3.0.2",
    "google-generativeai>=0.8.0",
    "openai>=1.0.0",
]

[project.urls]
Homepage = "https://github.com/yusufkaraaslan/Skill_Seekers"
Repository = "https://github.com/yusufkaraaslan/Skill_Seekers"
"Bug Tracker" = "https://github.com/yusufkaraaslan/Skill_Seekers/issues"
Documentation = "https://github.com/yusufkaraaslan/Skill_Seekers#readme"

[project.scripts]
# Main unified CLI
skill-seekers = "skill_seekers.cli.main:main"

# Individual tool entry points
skill-seekers-scrape = "skill_seekers.cli.doc_scraper:main"
skill-seekers-github = "skill_seekers.cli.github_scraper:main"
skill-seekers-pdf = "skill_seekers.cli.pdf_scraper:main"
skill-seekers-unified = "skill_seekers.cli.unified_scraper:main"
skill-seekers-enhance = "skill_seekers.cli.enhance_skill_local:main"
skill-seekers-package = "skill_seekers.cli.package_skill:main"
skill-seekers-upload = "skill_seekers.cli.upload_skill:main"
skill-seekers-estimate = "skill_seekers.cli.estimate_pages:main"
skill-seekers-install = "skill_seekers.cli.install_skill:main"
skill-seekers-install-agent = "skill_seekers.cli.install_agent:main"

[tool.setuptools]
packages = ["skill_seekers", "skill_seekers.cli", "skill_seekers.cli.adaptors", "skill_seekers.mcp", "skill_seekers.mcp.tools"]

[tool.setuptools.package-dir]
"" = "src"

[tool.setuptools.package-data]
skill_seekers = ["py.typed"]

[tool.pytest.ini_options]
testpaths = ["tests"]
python_files = ["test_*.py"]
python_classes = ["Test*"]
python_functions = ["test_*"]
addopts = "-v --tb=short --strict-markers"
markers = [
    "asyncio: mark test as an async test",
    "slow: mark test as slow running",
]
asyncio_mode = "auto"
asyncio_default_fixture_loop_scope = "function"

[tool.coverage.run]
source = ["src/skill_seekers"]
omit = ["*/tests/*", "*/__pycache__/*", "*/venv/*"]

[tool.coverage.report]
exclude_lines = [
    "pragma: no cover",
    "def __repr__",
    "raise AssertionError",
    "raise NotImplementedError",
    "if __name__ == .__main__.:",
    "if TYPE_CHECKING:",
    "@abstractmethod",
]

[tool.uv]
dev-dependencies = [
    "pytest>=8.4.2",
    "pytest-asyncio>=0.24.0",
    "pytest-cov>=7.0.0",
    "coverage>=7.11.0",
]

[tool.uv.sources]
# Use PyPI for all dependencies<|MERGE_RESOLUTION|>--- conflicted
+++ resolved
@@ -4,11 +4,7 @@
 
 [project]
 name = "skill-seekers"
-<<<<<<< HEAD
-version = "2.5.0"
-=======
 version = "2.5.1"
->>>>>>> 3e36571b
 description = "Convert documentation websites, GitHub repositories, and PDFs into Claude AI skills"
 readme = "README.md"
 requires-python = ">=3.10"
